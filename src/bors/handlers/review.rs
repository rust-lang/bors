--- conflicted
+++ resolved
@@ -374,6 +374,21 @@
     }
 
     #[sqlx::test]
+    async fn approve_empty_reviewer_in_list(pool: sqlx::PgPool) {
+        BorsBuilder::new(pool)
+            .world(create_world_with_approve_config())
+            .run_test(|mut tester| async {
+                tester.post_comment("@bors r=user1,,user2").await?;
+                assert_eq!(
+                    tester.get_comment().await?,
+                    "Error: Empty reviewer name provided. Use r=username to specify a reviewer."
+                );
+                Ok(tester)
+            })
+            .await;
+    }
+
+    #[sqlx::test]
     async fn insufficient_permission_approve(pool: sqlx::PgPool) {
         run_test(pool, |mut tester| async {
             tester
@@ -594,29 +609,7 @@
     }
 
     #[sqlx::test]
-<<<<<<< HEAD
     async fn delegatee_can_approve(pool: sqlx::PgPool) {
-=======
-    async fn approve_empty_reviewer_in_list(pool: sqlx::PgPool) {
-        BorsBuilder::new(pool)
-            .world(create_world_with_approve_config())
-            .run_test(|mut tester| async {
-                tester.post_comment("@bors r=user1,,user2").await?;
-                assert_eq!(
-                    tester.get_comment().await?,
-                    "Error: Empty reviewer name provided. Use r=username to specify a reviewer."
-                );
-                Ok(tester)
-            })
-            .await;
-    }
-
-    #[sqlx::test]
-    async fn insufficient_permission_approve(pool: sqlx::PgPool) {
-        let world = World::default();
-        world.default_repo().lock().permissions = Permissions::default();
-
->>>>>>> b1bb35be
         BorsBuilder::new(pool)
             .github(GitHubState::unauthorized_pr_author())
             .run_test(|mut tester| async {
